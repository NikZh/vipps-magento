--- conflicted
+++ resolved
@@ -29,38 +29,22 @@
     /**
      * @const string
      */
-<<<<<<< HEAD
-    const XML_PATH_TYPE = 'payment/vipps/cancellation/type';
-=======
     const XML_PATH_TYPE = 'payment/vipps/cancellation_type';
->>>>>>> 7e9bb500
 
     /**
      * @const string
      */
-<<<<<<< HEAD
-    const XML_PATH_ATTEMPT_COUNT = 'payment/vipps/cancellation/attempts_count';
-=======
     const XML_PATH_ATTEMPT_COUNT = 'payment/vipps/cancellation_attempts_count';
->>>>>>> 7e9bb500
 
     /**
      * @const string
      */
-<<<<<<< HEAD
-    const XML_PATH_INACTIVITY_TIME = 'payment/vipps/cancellation/customer_inactivity_time';
-=======
     const XML_PATH_INACTIVITY_TIME = 'payment/vipps/cancellation_customer_inactivity_time';
->>>>>>> 7e9bb500
 
     /**
      * @const string
      */
-<<<<<<< HEAD
-    const XML_PATH_QUOTE_STORAGE_PERIOD = 'payment/vipps/cancellation/quote_storage_period';
-=======
     const XML_PATH_QUOTE_STORAGE_PERIOD = 'payment/vipps/cancellation_quote_storage_period';
->>>>>>> 7e9bb500
 
     /**
      * @var ScopeConfigInterface
