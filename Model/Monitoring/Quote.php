--- conflicted
+++ resolved
@@ -131,11 +131,6 @@
     }
 
     /**
-<<<<<<< HEAD
-     * Clear attempts. Can be used to restart pushing to vipps.
-     *
-     * @return QuoteInterface
-=======
      * @return bool
      */
     public function isCanceled()
@@ -187,28 +182,10 @@
 
     /**
      * Clear attempts.
->>>>>>> 758ab1c8
      */
     public function clearAttempts()
     {
-        return $this->setAttempts(0);
-    }
-
-    /**
-     * @param int $isCanceled
-     * @return QuoteInterface
-     */
-    public function setIsCanceled(int $isCanceled)
-    {
-        return $this->setData(self::IS_CANCELED, $isCanceled);
-    }
-
-    /**
-     * @return int
-     */
-    public function getIsCanceled()
-    {
-        return $this->getData(self::IS_CANCELED);
+        $this->setAttempts(0);
     }
 
     /**
