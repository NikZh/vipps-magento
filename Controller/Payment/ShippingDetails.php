<?php
/**
 * Copyright 2018 Vipps
 *
 * Permission is hereby granted, free of charge, to any person obtaining a copy of this software and associated
 * documentation files (the "Software"), to deal in the Software without restriction, including without limitation
 * the rights to use, copy, modify, merge, publish, distribute, sublicense, and/or sell copies of the Software,
 * and to permit persons to whom the Software is furnished to do so, subject to the following conditions:
 *
 * THE SOFTWARE IS PROVIDED "AS IS", WITHOUT WARRANTY OF ANY KIND, EXPRESS OR IMPLIED, INCLUDING BUT NOT LIMITED
 * TO THE WARRANTIES OF MERCHANTABILITY, FITNESS FOR A PARTICULAR PURPOSE AND NON INFRINGEMENT. IN NO EVENT SHALL
 * THE AUTHORS OR COPYRIGHT HOLDERS BE LIABLE FOR ANY CLAIM, DAMAGES OR OTHER LIABILITY, WHETHER IN AN ACTION OF
 * CONTRACT, TORT OR OTHERWISE, ARISING FROM, OUT OF OR IN CONNECTION WITH THE SOFTWARE OR THE USE OR OTHER DEALINGS
 * IN THE SOFTWARE.
 */
namespace Vipps\Payment\Controller\Payment;

use Magento\Framework\{
    Controller\ResultFactory, Exception\LocalizedException, Serialize\Serializer\Json,
    Controller\ResultInterface, App\ResponseInterface, App\Action\Action, App\Action\Context
};
use Magento\Quote\Api\{
    CartRepositoryInterface, Data\CartInterface, ShipmentEstimationInterface, Data\AddressInterfaceFactory
};
use Magento\Quote\Model\Quote;
use Vipps\Payment\Model\Gdpr\Compliance;
use Vipps\Payment\Gateway\Transaction\ShippingDetails as TransactionShippingDetails;
use Vipps\Payment\Model\{
    QuoteLocator, Quote\AddressUpdater
};
use Zend\Http\Response as ZendResponse;
use Psr\Log\LoggerInterface;

/**
 * Class ShippingDetails
 * @package Vipps\Payment\Controller\Payment
 * @SuppressWarnings(PHPMD.CouplingBetweenObjects)
 */
class ShippingDetails extends Action
{
    /**
     * @var CartRepositoryInterface
     */
    private $cartRepository;

    /**
     * @var QuoteLocator
     */
    private $quoteLocator;

    /**
     * @var Json
     */
    private $serializer;

    /**
     * @var ShipmentEstimationInterface
     */
    private $shipmentEstimation;

    /**
     * @var AddressInterfaceFactory
     */
    private $addressFactory;

    /**
     * @var LoggerInterface
     */
    private $logger;
    /**
<<<<<<< HEAD
     * @var Compliance
     */
    private $gdprCompliance;
=======
     * @var AddressUpdater
     */
    private $addressUpdater;
>>>>>>> 97955a88

    /**
     * ShippingDetails constructor.
     *
     * @param Context $context
     * @param CartRepositoryInterface $cartRepository
     * @param QuoteLocator $quoteLocator
     * @param ShipmentEstimationInterface $shipmentEstimation
     * @param AddressInterfaceFactory $addressFactory
<<<<<<< HEAD
     * @param Compliance $compliance
=======
     * @param AddressUpdater $addressUpdater
>>>>>>> 97955a88
     * @param Json $serializer
     * @param LoggerInterface $logger
     */
    public function __construct(
        Context $context,
        CartRepositoryInterface $cartRepository,
        QuoteLocator $quoteLocator,
        ShipmentEstimationInterface $shipmentEstimation,
        AddressInterfaceFactory $addressFactory,
<<<<<<< HEAD
        Compliance $compliance,
=======
        AddressUpdater $addressUpdater,
>>>>>>> 97955a88
        Json $serializer,
        LoggerInterface $logger
    ) {
        parent::__construct($context);
        $this->cartRepository = $cartRepository;
        $this->quoteLocator = $quoteLocator;
        $this->serializer = $serializer;
        $this->shipmentEstimation = $shipmentEstimation;
        $this->addressFactory = $addressFactory;
        $this->logger = $logger;
<<<<<<< HEAD
        $this->gdprCompliance = $compliance;
=======
        $this->addressUpdater = $addressUpdater;
>>>>>>> 97955a88
    }

    /**
     * {@inheritdoc}
     *
     * @return ResponseInterface|ResultInterface
     */
    public function execute()
    {
        $result = $this->resultFactory->create(ResultFactory::TYPE_JSON);
        try {
            $reservedOrderId = $this->getReservedOrderId();
            $quote = $this->getQuote($reservedOrderId);

            $vippsAddress = $this->serializer->unserialize($this->getRequest()->getContent());
            $address = $this->addressFactory->create();
            $address->addData([
                'postcode' => $vippsAddress['postCode'],
                'street' => $vippsAddress['addressLine1'] . PHP_EOL . $vippsAddress['addressLine2'],
                'address_type' => 'shipping',
                'city' => $vippsAddress['city'],
                'country_id' => TransactionShippingDetails::NORWEGIAN_COUNTRY_ID
            ]);
            /**
             * As Quote is deactivated, so we need to activate it for estimating shipping methods
             */
            $quote = $this->cartRepository->get($quote->getId());
            $this->addressUpdater->fromSourceAddress($quote, $address);
            $quote->setIsActive(true);
            $shippingMethods = $this->shipmentEstimation->estimateByExtendedAddress($quote->getId(), $address);
            $responseData = [
                'addressId' => $vippsAddress['addressId'],
                'orderId' => $reservedOrderId,
                'shippingDetails' => []
            ];
            foreach ($shippingMethods as $key => $shippingMethod) {
                $responseData['shippingDetails'][] = [
                    'isDefault' => 'N',
                    'priority' => $key,
                    'shippingCost' => $shippingMethod->getAmount(),
                    'shippingMethod' => $shippingMethod->getMethodCode(),
                    'shippingMethodId' => $shippingMethod->getCarrierCode() . '_' . $shippingMethod->getMethodCode(),
                ];
            }
            $result->setHttpResponseCode(ZendResponse::STATUS_CODE_200);
            $result->setData($responseData);
        } catch (LocalizedException $e) {
            $result->setHttpResponseCode(ZendResponse::STATUS_CODE_500);
            $result->setData([
                'status' => ZendResponse::STATUS_CODE_500,
                'message' => $e->getMessage()
            ]);
        } catch (\Exception $e) {
            $this->logger->critical($e->getMessage());
            $result->setHttpResponseCode(ZendResponse::STATUS_CODE_500);
            $result->setData([
                'status' => ZendResponse::STATUS_CODE_500,
                'message' => __('An error occurred during Shipping Details processing.')
            ]);
        } finally {
            $compliantString = $this->gdprCompliance->process($this->getRequest()->getContent());
            $this->logger->debug($compliantString);
        }
        return $result;
    }

    /**
     * Get reserved order id from request url
     *
     * @return int|null|string
     */
    private function getReservedOrderId()
    {
        $params = $this->getRequest()->getParams();
        next($params);
        $reservedOrderId = key($params);

        return $reservedOrderId;
    }

    /**
     * Retrieve quote object
     *
     * @param $reservedOrderId
     *
     * @return CartInterface|Quote
     * @throws LocalizedException
     */
    private function getQuote($reservedOrderId)
    {
        $quote = $this->quoteLocator->get($reservedOrderId);
        if (!$quote) {
            throw new LocalizedException(__('Requested quote not found'));
        }
        return $quote;
    }
}<|MERGE_RESOLUTION|>--- conflicted
+++ resolved
@@ -68,15 +68,13 @@
      */
     private $logger;
     /**
-<<<<<<< HEAD
      * @var Compliance
      */
     private $gdprCompliance;
-=======
+    /**
      * @var AddressUpdater
      */
     private $addressUpdater;
->>>>>>> 97955a88
 
     /**
      * ShippingDetails constructor.
@@ -86,11 +84,8 @@
      * @param QuoteLocator $quoteLocator
      * @param ShipmentEstimationInterface $shipmentEstimation
      * @param AddressInterfaceFactory $addressFactory
-<<<<<<< HEAD
+     * @param AddressUpdater $addressUpdater
      * @param Compliance $compliance
-=======
-     * @param AddressUpdater $addressUpdater
->>>>>>> 97955a88
      * @param Json $serializer
      * @param LoggerInterface $logger
      */
@@ -100,11 +95,8 @@
         QuoteLocator $quoteLocator,
         ShipmentEstimationInterface $shipmentEstimation,
         AddressInterfaceFactory $addressFactory,
-<<<<<<< HEAD
+        AddressUpdater $addressUpdater,
         Compliance $compliance,
-=======
-        AddressUpdater $addressUpdater,
->>>>>>> 97955a88
         Json $serializer,
         LoggerInterface $logger
     ) {
@@ -115,11 +107,8 @@
         $this->shipmentEstimation = $shipmentEstimation;
         $this->addressFactory = $addressFactory;
         $this->logger = $logger;
-<<<<<<< HEAD
+        $this->addressUpdater = $addressUpdater;
         $this->gdprCompliance = $compliance;
-=======
-        $this->addressUpdater = $addressUpdater;
->>>>>>> 97955a88
     }
 
     /**
