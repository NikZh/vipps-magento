<?php
/**
 * Copyright 2018 Vipps
 *
 * Permission is hereby granted, free of charge, to any person obtaining a copy of this software and associated
 * documentation files (the "Software"), to deal in the Software without restriction, including without limitation
 * the rights to use, copy, modify, merge, publish, distribute, sublicense, and/or sell copies of the Software,
 * and to permit persons to whom the Software is furnished to do so, subject to the following conditions:
 *
 * THE SOFTWARE IS PROVIDED "AS IS", WITHOUT WARRANTY OF ANY KIND, EXPRESS OR IMPLIED, INCLUDING BUT NOT LIMITED
 * TO THE WARRANTIES OF MERCHANTABILITY, FITNESS FOR A PARTICULAR PURPOSE AND NON INFRINGEMENT. IN NO EVENT SHALL
 * THE AUTHORS OR COPYRIGHT HOLDERS BE LIABLE FOR ANY CLAIM, DAMAGES OR OTHER LIABILITY, WHETHER IN AN ACTION OF
 * CONTRACT, TORT OR OTHERWISE, ARISING FROM, OUT OF OR IN CONNECTION WITH THE SOFTWARE OR THE USE OR OTHER DEALINGS
 * IN THE SOFTWARE.
 */

namespace Vipps\Payment\Controller\Payment;

use Magento\Checkout\Model\Session;
use Magento\Framework\{App\Action\Action,
    App\Action\Context,
<<<<<<< HEAD
    App\CsrfAwareActionInterface,
    App\Request\InvalidRequestException,
    App\RequestInterface,
=======
>>>>>>> 331d560d
    App\ResponseInterface,
    Controller\Result\Redirect,
    Controller\ResultFactory,
    Controller\ResultInterface,
    Exception\CouldNotSaveException,
    Exception\InputException,
    Exception\LocalizedException,
    Exception\NoSuchEntityException,
    Session\SessionManagerInterface};
use Magento\Quote\{Api\CartRepositoryInterface, Api\Data\CartInterface, Model\Quote};
use Magento\Sales\Api\Data\OrderInterface;
use Psr\Log\LoggerInterface;
use Vipps\Payment\{Api\CommandManagerInterface,
<<<<<<< HEAD
=======
    Api\Data\QuoteStatusInterface,
>>>>>>> 331d560d
    Gateway\Exception\MerchantException,
    Gateway\Request\Initiate\MerchantDataBuilder,
    Gateway\Transaction\TransactionBuilder,
    Model\Gdpr\Compliance,
    Model\OrderLocator,
    Model\OrderPlace,
<<<<<<< HEAD
    Model\QuoteLocator};
=======
    Model\Quote as VippsQuote,
    Model\Quote\Attempt,
    Model\Quote\AttemptManagement,
    Model\QuoteLocator,
    Model\QuoteManagement};
>>>>>>> 331d560d
use Zend\Http\Response as ZendResponse;

/**
 * Class Fallback
 * @package Vipps\Payment\Controller\Payment
 * @SuppressWarnings(PHPMD.CouplingBetweenObjects)
 */
class Fallback extends Action implements CsrfAwareActionInterface
{
    /**
     * @var CommandManagerInterface
     */
    private $commandManager;

    /**
     * @var SessionManagerInterface|Session
     */
    private $checkoutSession;

    /**
     * @var TransactionBuilder
     */
    private $transactionBuilder;

    /**
     * @var OrderPlace
     */
    private $orderPlace;

    /**
     * @var CartRepositoryInterface
     */
    private $cartRepository;

    /**
     * @var OrderInterface
     */
    private $order;

    /**
     * @var CartInterface
     */
    private $quote;

    /**
     * @var QuoteLocator
     */
    private $quoteLocator;

    /**
     * @var OrderLocator
     */
    private $orderLocator;

    /**
     * @var LoggerInterface
     */
    private $logger;

    /**
     * @var Compliance
     */
    private $gdprCompliance;
    /**
     * @var QuoteManagement
     */
    private $vippsQuoteManagement;
    /**
     * @var AttemptManagement
     */
    private $attemptManagement;

    /**
     * Fallback constructor.
     *
     * @param Context $context
     * @param CommandManagerInterface $commandManager
     * @param SessionManagerInterface $checkoutSession
     * @param TransactionBuilder $transactionBuilder
     * @param OrderPlace $orderPlace
     * @param CartRepositoryInterface $cartRepository
     * @param QuoteLocator $quoteLocator
     * @param QuoteManagement $vippsQuoteManagement
     * @param AttemptManagement $attemptManagement
     * @param OrderLocator $orderLocator
     * @param Compliance $compliance
     * @param LoggerInterface $logger
     *
     * @SuppressWarnings(PHPMD.ExcessiveParameterList)
     */
    public function __construct(
        Context $context,
        CommandManagerInterface $commandManager,
        SessionManagerInterface $checkoutSession,
        TransactionBuilder $transactionBuilder,
        OrderPlace $orderPlace,
        CartRepositoryInterface $cartRepository,
        QuoteLocator $quoteLocator,
        QuoteManagement $vippsQuoteManagement,
        AttemptManagement $attemptManagement,
        OrderLocator $orderLocator,
        Compliance $compliance,
        LoggerInterface $logger
    ) {
        parent::__construct($context);
        $this->commandManager = $commandManager;
        $this->checkoutSession = $checkoutSession;
        $this->transactionBuilder = $transactionBuilder;
        $this->orderPlace = $orderPlace;
        $this->cartRepository = $cartRepository;
        $this->quoteLocator = $quoteLocator;
        $this->orderLocator = $orderLocator;
        $this->logger = $logger;
        $this->gdprCompliance = $compliance;
        $this->vippsQuoteManagement = $vippsQuoteManagement;
        $this->attemptManagement = $attemptManagement;
    }

    /**
     * @return ResponseInterface|Redirect|ResultInterface
     * @throws CouldNotSaveException
     */
    public function execute()
    {
        /** @var Redirect $resultRedirect */
        $resultRedirect = $this->resultFactory->create(ResultFactory::TYPE_REDIRECT);
        try {
            $this->authorize();

            $quote = $this->getQuote();
            $order = $this->getOrder();
            $vippsQuote = $this->vippsQuoteManagement->getByQuote($quote);
            $vippsQuote->setStatus(QuoteStatusInterface::STATUS_PROCESSING);
            $attempt = $this->attemptManagement->createAttempt($vippsQuote);
            if (!$order) {
                $order = $this->placeOrder($quote, $vippsQuote, $attempt);
            }
            $attemptMessage = __('Placed');
            $vippsQuote->setStatus(QuoteStatusInterface::STATUS_PLACED);
            $this->updateCheckoutSession($quote, $order);
            /** @var ZendResponse $result */
            $resultRedirect->setPath('checkout/onepage/success', ['_secure' => true]);
        } catch (LocalizedException $e) {
            $this->logger->critical($e->getMessage());
            $this->messageManager->addErrorMessage($e->getMessage());
            $attemptMessage = $e->getMessage();
            $resultRedirect->setPath('checkout/onepage/failure', ['_secure' => true]);
        } catch (\Exception $e) {
            $attemptMessage = $e->getMessage();
            $this->logger->critical($e->getMessage());
            $this->messageManager->addErrorMessage(__('An error occurred during payment status update.'));
            $resultRedirect->setPath('checkout/onepage/failure', ['_secure' => true]);
        } finally {
            $compliant = $this->gdprCompliance->process($this->getRequest()->getRequestString());
            $this->logger->debug($compliant);

            if (isset($attempt)) {
                $attempt->setMessage($attemptMessage);
                $this->attemptManagement->save($attempt);
                $this->vippsQuoteManagement->save($vippsQuote);
            }
        }
        return $resultRedirect;
    }

    /**
     * Request authorization process
     *
     * @throws LocalizedException
     * @throws NoSuchEntityException
     */
    private function authorize()
    {
        if (!$this->getRequest()->getParam('order_id')
            || !$this->getRequest()->getParam('access_token')
        ) {
            throw new LocalizedException(__('Invalid request parameters'));
        }

        /** @var Quote $quote */
        $quote = $this->getQuote();
        if ($quote) {
            $additionalInfo = $quote->getPayment()->getAdditionalInformation();

            $fallbackAuthToken = $additionalInfo[MerchantDataBuilder::FALLBACK_AUTH_TOKEN] ?? null;
            $accessToken = $this->getRequest()->getParam('access_token', '');
            if ($fallbackAuthToken === $accessToken) {
                return true;
            }
        }

        throw new LocalizedException(__('Invalid request'));
    }

    /**
     * Retrieve quote from quote repository if no then from order
     *
     * @return CartInterface|bool
     * @throws NoSuchEntityException
     */
    private function getQuote()
    {
        if (null === $this->quote) {
            $this->quote = $this->quoteLocator->get($this->getRequest()->getParam('order_id')) ?: false;
            if ($this->quote) {
                return $this->quote;
            }
            $order = $this->getOrder();
            if ($order) {
                $this->quote = $this->cartRepository->get($order->getQuoteId());
            } else {
                $this->quote = false;
            }
        }
        return $this->quote;
    }

    /**
     * Retrieve order object from repository based on increment id
     *
     * @return bool|OrderInterface
     */
    private function getOrder()
    {
        if (null === $this->order) {
            $this->order = $this->orderLocator->get($this->getRequest()->getParam('order_id')) ?: false;
        }
        return $this->order;
    }

    /**
     * @param CartInterface $quote
     *
     * @param VippsQuote $vippsQuote
     * @param Attempt $attempt
     * @return OrderInterface|null
     * @throws CouldNotSaveException
     * @throws InputException
     * @throws LocalizedException
     * @throws MerchantException
     * @throws NoSuchEntityException
     * @throws \Magento\Framework\Exception\AlreadyExistsException
     * @throws \Vipps\Payment\Gateway\Exception\VippsException
     * @throws \Vipps\Payment\Gateway\Exception\WrongAmountException
     */
    private function placeOrder(CartInterface $quote, VippsQuote $vippsQuote, Attempt $attempt)
    {
        try {
            $response = $this->commandManager->getOrderStatus(
                $this->getRequest()->getParam('order_id')
            );
            $transaction = $this->transactionBuilder->setData($response)->build();
            if ($transaction->isTransactionAborted()) {
                $attempt->setMessage('Transaction was cancelled in Vipps');
                $vippsQuote->setStatus(QuoteStatusInterface::STATUS_CANCELED);
                $this->restoreQuote();
            }
            $order = $this->orderPlace->execute($quote, $transaction);
            if (!$order) {
                throw new LocalizedException(
                    __('Couldn\'t get information about order status right now. Please contact a store administrator.')
                );
            }
            return $order;
        } catch (MerchantException $e) {
            //@todo workaround for vipps issue with order cancellation (delete this condition after fix) //@codingStandardsIgnoreLine
            if ($e->getCode() == MerchantException::ERROR_CODE_REQUESTED_ORDER_NOT_FOUND) {
                $this->restoreQuote();
            } else {
                throw $e;
            }
        }
    }

    /**
     * @throws LocalizedException
     * @throws NoSuchEntityException
     */
    private function restoreQuote()
    {
        $quote = $this->getQuote();

        /** @var Quote $quote */
        $quote->setIsActive(true);
        $quote->setReservedOrderId(null);
        $this->cartRepository->save($quote);

        $this->checkoutSession->setLastQuoteId($quote->getId());
        $this->checkoutSession->replaceQuote($quote);
        throw new LocalizedException(__('Your order was canceled in Vipps.'));
    }

    /**
     * Method to update Checkout session for success page when order was placed with Callback Controller.
     *
     * @param CartInterface $quote
     * @param OrderInterface $order
     */
    private function updateCheckoutSession(CartInterface $quote, OrderInterface $order = null)
    {
        $this->checkoutSession->setLastQuoteId($quote->getId());
        if ($order) {
            $this->checkoutSession->setLastSuccessQuoteId($quote->getId());
            $this->checkoutSession->setLastOrderId($order->getEntityId());
            $this->checkoutSession->setLastRealOrderId($order->getIncrementId());
            $this->checkoutSession->setLastOrderStatus($order->getStatus());
        }
    }

    /**
     * {@inheritdoc}
     *
     * @param RequestInterface $request
     *
     * @return null
     */
    public function createCsrfValidationException(RequestInterface $request): ?InvalidRequestException
    {
        return null;
    }

    /**
     * {@inheritdoc}
     *
     * @param RequestInterface $request
     *
     * @return bool
     */
    public function validateForCsrf(RequestInterface $request): ?bool
    {
        return true;
    }
}<|MERGE_RESOLUTION|>--- conflicted
+++ resolved
@@ -19,12 +19,9 @@
 use Magento\Checkout\Model\Session;
 use Magento\Framework\{App\Action\Action,
     App\Action\Context,
-<<<<<<< HEAD
     App\CsrfAwareActionInterface,
     App\Request\InvalidRequestException,
     App\RequestInterface,
-=======
->>>>>>> 331d560d
     App\ResponseInterface,
     Controller\Result\Redirect,
     Controller\ResultFactory,
@@ -38,25 +35,18 @@
 use Magento\Sales\Api\Data\OrderInterface;
 use Psr\Log\LoggerInterface;
 use Vipps\Payment\{Api\CommandManagerInterface,
-<<<<<<< HEAD
-=======
     Api\Data\QuoteStatusInterface,
->>>>>>> 331d560d
     Gateway\Exception\MerchantException,
     Gateway\Request\Initiate\MerchantDataBuilder,
     Gateway\Transaction\TransactionBuilder,
     Model\Gdpr\Compliance,
     Model\OrderLocator,
     Model\OrderPlace,
-<<<<<<< HEAD
-    Model\QuoteLocator};
-=======
     Model\Quote as VippsQuote,
     Model\Quote\Attempt,
     Model\Quote\AttemptManagement,
     Model\QuoteLocator,
     Model\QuoteManagement};
->>>>>>> 331d560d
 use Zend\Http\Response as ZendResponse;
 
 /**
