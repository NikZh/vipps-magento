{
    "name": "vipps/module-payment",
    "type": "magento2-module",
    "description": "Vipps Payment Method",
    "license": "proprietary",
<<<<<<< HEAD
    "version": "1.2.5",
=======
    "version": "1.2.6",
>>>>>>> 0dd22b47
    "require": {
        "magento/framework": "101.0.*",
        "magento/module-sales": "101.0.*",
        "magento/module-payment": "100.2.*",
        "magento/module-checkout": "100.2.*",
        "psr/log": "~1.0"
    },
    "autoload": {
        "files": [
            "registration.php"
        ],
        "psr-4": {
            "Vipps\\Payment\\": ""
        }
    },
    "extra": {
        "vaimo-module-category": "Integration"
    },
    "scripts": {
        "post-install-cmd": [
            "vendor/bin/phpcs --config-set default_standard MEQP2",
            "vendor/bin/phpcs --config-set installed_paths \"$(pwd)/vendor/magento/marketplace-eqp\"",
            "vendor/bin/phpcs --config-set php7.0_path \"$(which php)\""
        ]
    },
    "repositories": {
        "magento": {
            "type": "composer",
            "url": "https://repo.magento.com/"
        }
    },
    "require-dev": {
        "magento/marketplace-eqp": "~1.0",
        "phpunit/phpunit": "~6.2.0",
        "phpmd/phpmd": "@stable",
        "magento/zendframework1": "~1.12.16"
    }
}<|MERGE_RESOLUTION|>--- conflicted
+++ resolved
@@ -3,11 +3,7 @@
     "type": "magento2-module",
     "description": "Vipps Payment Method",
     "license": "proprietary",
-<<<<<<< HEAD
-    "version": "1.2.5",
-=======
     "version": "1.2.6",
->>>>>>> 0dd22b47
     "require": {
         "magento/framework": "101.0.*",
         "magento/module-sales": "101.0.*",
