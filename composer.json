--- conflicted
+++ resolved
@@ -3,11 +3,7 @@
     "type": "magento2-module",
     "description": "Vipps Payment Method",
     "license": "proprietary",
-<<<<<<< HEAD
-    "version": "1.2.6",
-=======
-    "version": "1.3.4",
->>>>>>> 69a11d4d
+    "version": "1.3.5",
     "require": {
         "magento/framework": "102.0.*",
         "magento/module-sales": "102.0.*",
